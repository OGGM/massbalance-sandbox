import numpy as np
import xarray as xr

import logging
import warnings
import oggm
import copy
from oggm import entity_task

from oggm.core.flowline import FileModel
from oggm.exceptions import InvalidWorkflowError

# import the MBsandbox modules
from MBsandbox.mbmod_daily_oneflowline import TIModel, TIModel_Sfc_Type, RandomMassBalance_TIModel
from MBsandbox.mbmod_daily_oneflowline import (MultipleFlowlineMassBalance_TIModel,
                                               ConstantMassBalance_TIModel,
                                               AvgClimateMassBalance_TIModel)
from oggm.core.flowline import flowline_model_run
<<<<<<< HEAD
from oggm.core.massbalance import ConstantMassBalance

from oggm import cfg, utils
from oggm.exceptions import InvalidParamsError
=======
import logging
>>>>>>> 75766047

log = logging.getLogger(__name__)

### maybe these won't be necessary if the OGGM core flowline run_from_climate_data
# and run_from_constant_data are enough flexible to use another MultipleFlowlineMassBalance
# model ...
# # do it similar as in run_from_climate_data()


@entity_task(log)
def run_from_climate_data_TIModel(gdir, ys=None, ye=None, min_ys=None,
                                  max_ys=None,
                                  store_monthly_step=False,
                                  climate_filename='climate_historical',
                                  climate_input_filesuffix='',
                                  output_filesuffix='',
                                  init_model_filesuffix=None,
                                  init_model_yr=None,
                                  init_model_fls=None,
                                  zero_initial_glacier=False,
                                  bias=0,
                                  melt_f=None,
                                  precipitation_factor=None,
                                  temperature_bias=None,
                                  mb_type='mb_monthly', grad_type='cte',
                                  mb_model_sub_class=TIModel,
                                  kwargs_for_TIModel_Sfc_Type={},
                                  reset=True,
                                  **kwargs):
    """ Runs a glacier with climate input from e.g. W5E5 or a GCM.

    This will initialize a
    :py:class:`MBsandbox.MultipleFlowlineMassBalance_TIModel`,
    and run a :py:func:`oggm.core.flowline.flowline_model_run`.

    same as in run_from_climate_data but compatible with TIModel

    Parameters:
    ----------------------------
    gdir : :py:class:`oggm.GlacierDirectory`
        the glacier directory to process
    ys : int
        start year of the model run (default: from the glacier geometry
        date if init_model_filesuffix is None, else init_model_yr)
    ye : int
        end year of the model run (default: last year of the provided
        climate file)
    min_ys : int
        if you want to impose a minimum start year, regardless if the glacier
        inventory date is earlier (e.g. if climate data does not reach).
    max_ys : int
        if you want to impose a maximum start year, regardless if the glacier
        inventory date is later (e.g. if climate data does not reach).
    store_monthly_step : bool
        whether to store the diagnostic data at a monthly time step or not
        (default is yearly)
    #TODO: should this be included?
    #store_model_geometry : bool
    #    whether to store the full model geometry run file to disk or not.
    #    (new in OGGM v1.4.1: default is to follow
    #    cfg.PARAMS['store_model_geometry'])
    climate_filename : str
        name of the climate file, e.g. 'climate_historical' (default) or
        'gcm_data'
    climate_input_filesuffix: str
        filesuffix for the input climate file, use e.g. 'W5E5' or 'WFDE5_CRU'
    output_filesuffix : str
        for the output file
    init_model_filesuffix : str
        if you want to start from a previous model run state. Can be
        combined with `init_model_yr`
    init_model_yr : int
        the year of the initial run you want to start from. The default
        is to take the last year of the simulation.
    init_model_fls : []
        list of flowlines to use to initialise the model (the default is the
        present_time_glacier file from the glacier directory).
        Ignored if `init_model_filesuffix` is set
    zero_initial_glacier : bool
        if true, the ice thickness is set to zero before the simulation
    bias : float
        equal to the residual in TIModel, best is to leave it at 0 !
    melt_f:
        calibrated melt_f (float) or 'from_json', then the saved json
        file from the right prcp-fac and climate is opened and that melt_f is chosen
    temperature_bias : float
        add a bias to the temperature timeseries
    precipitation_factor: float
        multiply a factor to the precipitation time series
        use the value from the calibration!
    kwargs : dict
        kwargs to pass to the FluxBasedModel instance
    """

    if init_model_filesuffix is not None:
        fp = gdir.get_filepath('model_geometry',
                               filesuffix=init_model_filesuffix)

        fmod = FileModel(fp)
        if init_model_yr is None:
            init_model_yr = fmod.last_yr
        fmod.run_until(init_model_yr)
        init_model_fls = fmod.fls
        if ys is None:
            ys = init_model_yr

    # Take from rgi date if not set yet
    if ys is None:
        try:
            ys = gdir.rgi_date.year
        except AttributeError:
            ys = gdir.rgi_date
        # The RGI timestamp is in calendar date - we convert to hydro date,
        # i.e. 2003 becomes 2004 (so that we don't count the MB year 2003
        # in the simulation)
        # See also: https://github.com/OGGM/oggm/issues/1020
        ys += 1

    # Final crop
    if min_ys is not None:
        ys = ys if ys > min_ys else min_ys
    if max_ys is not None:
        ys = ys if ys < max_ys else max_ys

    if melt_f == 'from_json':
        fs = '_{}_{}_{}'.format(climate_input_filesuffix, mb_type, grad_type)
        d = gdir.read_json(filename='melt_f_geod', filesuffix=fs)
        # get the calibrated melt_f that suits to the prcp factor
        try:
            melt_f_chosen = d['melt_f_pf_{}'.format(np.round(precipitation_factor, 2))]
        except:
            raise InvalidWorkflowError('there is no calibrated melt_f for this precipitation factor, glacier, climate'
                                       'mb_type and grad_type, need to run first melt_f_calib_geod_prep_inversion'
                                       'with these options!')
        #pd_inv_melt_f = pd.read_csv(melt_f_file, index_col='RGIId')
        #melt_f_chosen = pd_inv_melt_f['melt_f_opt'].loc[gdir.rgi_id]
        # use same pf as from initialisation and calibration
        #np.testing.assert_allclose(precipitation_factor, pd_inv_melt_f['pf'])
    else:
        melt_f_chosen = melt_f

    mb = MultipleFlowlineMassBalance_TIModel(gdir, mb_model_class=mb_model_sub_class,
                                             prcp_fac=precipitation_factor,
                                             melt_f=melt_f_chosen,
                                             filename=climate_filename,
                                             bias=bias,
                                             input_filesuffix=climate_input_filesuffix,
                                             mb_type=mb_type,
                                             grad_type=grad_type,
                                             # check_calib_params=check_calib_params,
                                             **kwargs_for_TIModel_Sfc_Type)

    # if temperature_bias is not None:
    #    mb.temp_bias = temperature_bias
    if precipitation_factor is not None:
        mb.prcp_fac = precipitation_factor

    if temperature_bias is not None:
        mb.temp_bias = temperature_bias
    else:
        # do the quality check!
        mb.flowline_mb_models[-1].historical_climate_qc_mod(gdir)

    if ye is None:
        # Decide from climate (we can run the last year with data as well)
        ye = mb.flowline_mb_models[0].ye + 1

    #if isinstance(mb_model_sub_class, TIModel_Sfc_Type):
    if init_model_fls is None:
        fls = gdir.read_pickle('model_flowlines')
    else:
        fls = copy.deepcopy(init_model_fls)

    if reset and mb_model_sub_class == TIModel_Sfc_Type:
            mb.flowline_mb_models[-1].reset_pd_mb_bucket(init_model_fls = fls)

    return flowline_model_run(gdir, output_filesuffix=output_filesuffix,
                              mb_model=mb, ys=ys, ye=ye,
                              store_monthly_step=store_monthly_step,
                              init_model_fls=init_model_fls,
                              zero_initial_glacier=zero_initial_glacier,
                              **kwargs)


@entity_task(log)
def run_random_climate_TIModel(gdir, nyears=1000, y0=None, halfsize=15,
                               mb_model_sub_class=TIModel,
                               temperature_bias=None,
                               mb_type='mb_monthly', grad_type='cte',
                               bias=0, seed=None,
                       melt_f=None,
                       precipitation_factor=None,
                       store_monthly_step=False,
                       store_model_geometry=None,
                       climate_filename='climate_historical',
                       climate_input_filesuffix='',
                       output_filesuffix='', init_model_fls=None,
                       zero_initial_glacier=False,
                       unique_samples=False, #melt_f_file=None,
                               reset = True,
                               kwargs_for_TIModel_Sfc_Type={},
                               **kwargs):

    """Runs the random mass-balance model for a given number of years.

    copy of run_random_climate --> needs to be tested ...

    This will initialize a
    :py:class:`MBsandbox.MultipleFlowlineMassBalance_TIModel`,
    and run a :py:func:`oggm.core.flowline.flowline_model_run`.

    Parameters
    ----------
    gdir : :py:class:`oggm.GlacierDirectory`
        the glacier directory to process
    nyears : int
        length of the simulation
    y0 : int, optional
        central year of the random climate period. The default is to be
        centred on t*.
    halfsize : int, optional
        the half-size of the time window (window size = 2 * halfsize + 1)
    bias : float
        equal to the residual in TIModel, best is to leave it at 0 !
    seed : int
        seed for the random generator. If you ignore this, the runs will be
        different each time. Setting it to a fixed seed across glaciers can
        be useful if you want to have the same climate years for all of them
    store_monthly_step : bool
        whether to store the diagnostic data at a monthly time step or not
        (default is yearly)
    #TODO: should this be included?
    #store_model_geometry : bool
    #    whether to store the full model geometry run file to disk or not.
    #    (new in OGGM v1.4.1: default is to follow
    #    cfg.PARAMS['store_model_geometry'])
    climate_filename : str
        name of the climate file, e.g. 'climate_historical' (default) or
        'gcm_data'
    climate_input_filesuffix: str
        filesuffix for the input climate file, use e.g. 'W5E5' or 'WFDE5_CRU'
    output_filesuffix : str
        for the output file
    init_model_filesuffix : str
        if you want to start from a previous model run state. Can be
        combined with `init_model_yr`
    init_model_yr : int
        the year of the initial run you want to start from. The default
        is to take the last year of the simulation.
    init_model_fls : []
        list of flowlines to use to initialise the model (the default is the
        present_time_glacier file from the glacier directory).
        Ignored if `init_model_filesuffix` is set
    zero_initial_glacier : bool
        if true, the ice thickness is set to zero before the simulation
    melt_f:
        calibrated melt_f (float) or 'from_json', then the saved json
        file from the right prcp-fac and climate is opened and that melt_f is chosen
    temperature_bias : float
        add a bias to the temperature timeseries
    precipitation_factor: float
        multiply a factor to the precipitation time series
        use the value from the calibration!
    unique_samples: bool
        if true, chosen random mass-balance years will only be available once
        per random climate period-length
        if false, every model year will be chosen from the random climate
        period with the same probability
    kwargs : dict
        kwargs to pass to the FluxBasedModel instance
    """
    if melt_f == 'from_json':
        fs = '_{}_{}_{}'.format(climate_input_filesuffix, mb_type, grad_type)
        d = gdir.read_json(filename='melt_f_geod', filesuffix=fs)
        # get the calibrated melt_f that suits to the prcp factor
        try:
            melt_f_chosen = d['melt_f_pf_{}'.format(np.round(precipitation_factor, 2))]
        except:
            raise InvalidWorkflowError('there is no calibrated melt_f for this precipitation factor, glacier, climate'
                                       'mb_type and grad_type, need to run first melt_f_calib_geod_prep_inversion'
                                       'with these options!')
        # old method: use csv file to get the calibrated melt_f
        #pd_inv_melt_f = pd.read_csv(melt_f_file, index_col='RGIId')
        #melt_f_chosen = pd_inv_melt_f['melt_f_opt'].loc[gdir.rgi_id]
        # use same pf as from initialisation and calibration
        #np.testing.assert_allclose(precipitation_factor, pd_inv_melt_f['pf'])
    else:
        melt_f_chosen = melt_f

    mb = MultipleFlowlineMassBalance_TIModel(gdir,
                                             mb_model_class=RandomMassBalance_TIModel,
                                             y0=y0, halfsize=halfsize,
                                             melt_f=melt_f_chosen,
                                             prcp_fac=precipitation_factor,
                                             mb_type=mb_type,
                                             grad_type=grad_type,
                                             bias = bias,
                                             seed=seed,
                                             mb_model_sub_class = mb_model_sub_class,
                                     filename=climate_filename,
                                     input_filesuffix=climate_input_filesuffix,
                                     unique_samples=unique_samples,
                                     **kwargs_for_TIModel_Sfc_Type)

    if precipitation_factor is not None:
        mb.prcp_fac = precipitation_factor
    if temperature_bias is not None:
        mb.temp_bias = temperature_bias
    else:
        # do the quality check!
        mb.flowline_mb_models[-1].historical_climate_qc_mod(gdir)

    if init_model_fls is None:
        fls = gdir.read_pickle('model_flowlines')
    else:
        fls = copy.deepcopy(init_model_fls)
    if reset and mb_model_sub_class == TIModel_Sfc_Type:
        mb.flowline_mb_models[-1].mbmod.reset_pd_mb_bucket(init_model_fls = fls)

    # do once the spinup manually but then not again
    if mb_model_sub_class == TIModel_Sfc_Type:
        spinup_yrs = kwargs_for_TIModel_Sfc_Type['spinup_yrs']
        mb.flowline_mb_models[-1].mbmod.get_specific_mb(year=np.arange(y0-halfsize-spinup_yrs,
                                                                  y0-halfsize),
                                                        fls=fls)
        # spinup is done, now set the spinup_yrs to zero for the actual run!!!
        mb.flowline_mb_models[-1].mbmod.spinup_yrs = 0

    return flowline_model_run(gdir, output_filesuffix=output_filesuffix,
                              mb_model=mb, ys=0, ye=nyears,
                              store_monthly_step=store_monthly_step,
                              store_model_geometry=store_model_geometry,
                              init_model_fls=init_model_fls,
                              zero_initial_glacier=zero_initial_glacier,
                              **kwargs)


# work in Process:
# problem: don't have a constant mb TIModel, this would be quite a lot of work ...
# not yet adapted at all, first need a new ConstantMbModel_TIModel!!
@entity_task(log)
def run_constant_climate_TIModel(gdir, nyears=1000, y0=None, halfsize=15,
                         bias=None, temperature_bias=None,
                         precipitation_factor=None,
                         mb_type='mb_monthly', grad_type='cte',
                         melt_f=None,
                         store_monthly_step=False,
                         store_model_geometry=None,
                         init_model_filesuffix=None,
                         init_model_yr=None,
                         output_filesuffix='',
                         climate_filename='climate_historical',
                         climate_input_filesuffix='',
                         mb_model_sub_class=TIModel,
                         init_model_fls=None,
                         zero_initial_glacier=False,
                                 kwargs_for_TIModel_Sfc_Type = {},
                                 reset = True,
                                 interpolation_optim=False,
                                 use_avg_climate=False,
                                 **kwargs):
    """Runs the constant mass-balance model of the TIModel
     for a given number of years.

     This is equivalen to run_constant_climate but is compatible with TIModel

    This will initialize a
    :py:class:`oggm.core.massbalance.MultipleFlowlineMassBalance_TIModel`,
    and run a :py:func:`oggm.core.flowline.flowline_model_run`.

    Parameters
    ----------
    gdir : :py:class:`oggm.GlacierDirectory`
        the glacier directory to process
    nyears : int
        length of the simulation (default: as long as needed for reaching
        equilibrium)
    y0 : int
        central year of the requested climate period. The default is to be
        centred on t*.
    halfsize : int, optional
        the half-size of the time window (window size = 2 * halfsize + 1)
    bias : float
        bias of the mb model. Default is to use the calibrated one, which
        is often a better idea. For t* experiments it can be useful to set it
        to zero
    temperature_bias : float
        add a bias to the temperature timeseries
    precipitation_factor: float
        multiply a factor to the precipitation time series
        default is None and means that the precipitation factor from the
        calibration is applied which is cfg.PARAMS['prcp_scaling_factor']
    store_monthly_step : bool
        whether to store the diagnostic data at a monthly time step or not
        (default is yearly)
    store_model_geometry : bool
        whether to store the full model geometry run file to disk or not.
        (new in OGGM v1.4.1: default is to follow
        cfg.PARAMS['store_model_geometry'])
    init_model_filesuffix : str
        if you want to start from a previous model run state. Can be
        combined with `init_model_yr`
    init_model_yr : int
        the year of the initial run you want to start from. The default
        is to take the last year of the simulation.
    climate_filename : str
        name of the climate file, e.g. 'climate_historical' (default) or
        'gcm_data'
    climate_input_filesuffix: str
        filesuffix for the input climate file
    output_filesuffix : str
        this add a suffix to the output file (useful to avoid overwriting
        previous experiments)
    mb_model_sub_class : class
        which child class of TIModel_Parent should be used, either TIModel (default)
        or TIModel_Sfc_Type
    zero_initial_glacier : bool
        if true, the ice thickness is set to zero before the simulation
    init_model_fls : []
        list of flowlines to use to initialise the model (the default is the
        present_time_glacier file from the glacier directory)
    kwargs_for_TIModel_Sfc_Type : dict
        default is empty dictionary, kwargs to pass to the TIModel_Sfc_Type instance,
        to change these params: melt_f_ratio_snow_to_ice, melt_f_update, spinup_yrs,
        tau_e_fold_yr, melt_f_change; if mb_model_sub_class is TIModel, this should be
        an empty dict!
    kwargs : dict
        kwargs to pass to the FluxBasedModel instance
    """

    # NotImplementedError('work in process...')

    if init_model_filesuffix is not None:
        fp = gdir.get_filepath('model_geometry',
                               filesuffix=init_model_filesuffix)
        fmod = FileModel(fp)
        if init_model_yr is None:
            init_model_yr = fmod.last_yr
        fmod.run_until(init_model_yr)
        init_model_fls = fmod.fls


    if melt_f == 'from_json':
        fs = '_{}_{}_{}'.format(climate_input_filesuffix, mb_type, grad_type)
        d = gdir.read_json(filename='melt_f_geod', filesuffix=fs)
        # get the calibrated melt_f that suits to the prcp factor
        try:
            melt_f_chosen = d['melt_f_pf_{}'.format(np.round(precipitation_factor, 2))]
        except:
            raise InvalidWorkflowError('there is no calibrated melt_f for this precipitation factor, glacier, climate'
                                       'mb_type and grad_type, need to run first melt_f_calib_geod_prep_inversion'
                                       'with these options!')
        #pd_inv_melt_f = pd.read_csv(melt_f_file, index_col='RGIId')
        #melt_f_chosen = pd_inv_melt_f['melt_f_opt'].loc[gdir.rgi_id]
        # use same pf as from initialisation and calibration
        #np.testing.assert_allclose(precipitation_factor, pd_inv_melt_f['pf'])
    else:
        melt_f_chosen = melt_f

    if mb_model_sub_class == TIModel and kwargs_for_TIModel_Sfc_Type != {}:
        raise InvalidWorkflowError('if mb_model_sub_class is TIModel,'
                                   ' this should be an empty dict!')
    if use_avg_climate:
        mb_sub_model_class = AvgClimateMassBalance_TIModel
    else:
        mb_sub_model_class = ConstantMassBalance_TIModel
    mb = MultipleFlowlineMassBalance_TIModel(gdir,
                                             mb_model_class=mb_sub_model_class,
                                             y0=y0, halfsize=halfsize,
                                             bias=bias,
                                             melt_f=melt_f_chosen,
                                             prcp_fac=precipitation_factor,
                                             mb_type=mb_type,
                                             grad_type=grad_type,
                                             filename=climate_filename,
                                             input_filesuffix=climate_input_filesuffix,
                                             mb_model_sub_class=mb_model_sub_class,
                                             interpolation_optim=interpolation_optim,
                                             **kwargs_for_TIModel_Sfc_Type)


    if precipitation_factor is not None:
        mb.prcp_fac = precipitation_factor
    if temperature_bias is not None:
        mb.temp_bias = temperature_bias
    else:
        # do the quality check!
        mb.flowline_mb_models[-1].historical_climate_qc_mod(gdir)
    if init_model_fls is None:
        fls = gdir.read_pickle('model_flowlines')
    else:
        fls = copy.deepcopy(init_model_fls)
    if reset and mb_model_sub_class == TIModel_Sfc_Type:
        mb.flowline_mb_models[-1].reset_pd_mb_bucket(init_model_fls = fls)

    return flowline_model_run(gdir, output_filesuffix=output_filesuffix,
                              mb_model=mb, ys=0, ye=nyears,
                              store_monthly_step=store_monthly_step,
                              store_model_geometry=store_model_geometry,
                              init_model_fls=init_model_fls,
                              zero_initial_glacier=zero_initial_glacier,
                              **kwargs)

@entity_task(log)
def run_with_hydro_daily(gdir, run_task=None, ref_area_from_y0=False, Testing=False, **kwargs):
    """Run the flowline model and add hydro diagnostics on daily basis (experimental!).
    Parameters
    ----------
    run_task : func
        any of the `run_*`` tasks in the MBSandbox.flowline_TIModel module.
        The mass-balance model used needs to have the `add_climate` output
        kwarg available though.
    ref_area_from_y0 : bool
        the hydrological output is computed over a reference area, which
        per default is the largest area covered by the glacier in the simulation
        period. Use this kwarg to force a specific area to the state of the
        glacier at the provided simulation year.
    Testing: if set to true, the 29th of February is set to nan values in non-leap years, so that the remaining days
        are at the same index in non-leap and leap years, if set to false the last 366th day in non-leap years
        is set to zero
    **kwargs : all valid kwargs for ``run_task``
    """

    # Make sure it'll return something
    kwargs['return_value'] = True

    # Check that kwargs are compatible
    if kwargs.get('store_monthly_step', False):
        raise InvalidParamsError('run_with_hydro only compatible with '
                                 'store_monthly_step=False.')
    if kwargs.get('mb_elev_feedback', 'annual') != 'annual':
        raise InvalidParamsError('run_with_hydro_daily only compatible with '
                                 "mb_elev_feedback='annual' (yes, even "
                                 "when asked for monthly hydro output).")
    out = run_task(gdir, **kwargs)
    if out is None:
        raise InvalidWorkflowError('The run task ({}) did not run '
                                   'successfully.'.format(run_task.__name__))

    # Mass balance model used during the run
    mb_mod = out.mb_model

    # Glacier geometry during the run
    suffix = kwargs.get('output_filesuffix', '')

    # We start by fetching mass balance data and geometry for all years
    # model_geometry files always retrieve yearly timesteps
    fmod = FileModel(gdir.get_filepath('model_geometry', filesuffix=suffix))
    # The last one is the final state - we can't compute MB for that
    years = fmod.years[:-1]

    # Geometry at y0 to start with + off-glacier snow bucket
    bin_area_2ds = []
    bin_elev_2ds = []
    ref_areas = []
    snow_buckets = []
    for fl in fmod.fls:
        # Glacier area on bins
        bin_area = fl.bin_area_m2

        ref_areas.append(bin_area)
        # snow_buckets.append(bin_area * 0)
        # snow_buckets.append(np.zeros(len(bin_area)))
        snow_buckets.append(np.zeros(len(bin_area)))

        # Output 2d data
        shape = len(years), len(bin_area)
        bin_area_2ds.append(np.empty(shape, np.float64))
        bin_elev_2ds.append(np.empty(shape, np.float64))

    # Ok now fetch all geometry data in a first loop
    # We do that because we might want to get the largest possible area (default)
    # and we want to minimize the number of calls to run_until
    for i, yr in enumerate(years):
        fmod.run_until(yr)
        for fl_id, (fl, bin_area_2d, bin_elev_2d) in \
                enumerate(zip(fmod.fls, bin_area_2ds, bin_elev_2ds)):
            # Time varying bins
            bin_area_2d[i, :] = fl.bin_area_m2
            bin_elev_2d[i, :] = fl.surface_h

    if not ref_area_from_y0:
        # Ok we get the max area instead
        for ref_area, bin_area_2d in zip(ref_areas, bin_area_2ds):
            ref_area[:] = bin_area_2d.max(axis=0)

    # Ok now we have arrays, we can work with that
    # -> second time varying loop is for mass-balance

    ntime = len(years) + 1
    # for each year store 366 values #last one should be 0 or nann in non leap years
    oshape = (ntime, 366)
    # for daily usage
    seconds = cfg.SEC_IN_DAY

    out = {
        'off_area': {
            'description': 'Off-glacier area',
            'unit': 'm 2',
            'data': np.zeros(ntime),
        },
        'on_area': {
            'description': 'On-glacier area',
            'unit': 'm 2',
            'data': np.zeros(ntime),
        },
        'melt_off_glacier': {
            'description': 'Off-glacier melt',
            'unit': 'kg yr-1',
            'data': np.zeros(oshape),
        },
        'melt_on_glacier': {
            'description': 'On-glacier melt',
            'unit': 'kg yr-1',
            'data': np.zeros(oshape),
        },
        'melt_residual_off_glacier': {
            'description': 'Off-glacier melt due to MB model residual',
            'unit': 'kg yr-1',
            'data': np.zeros(oshape),
        },
        'melt_residual_on_glacier': {
            'description': 'On-glacier melt due to MB model residual',
            'unit': 'kg yr-1',
            'data': np.zeros(oshape),
        },
        'liq_prcp_off_glacier': {
            'description': 'Off-glacier liquid precipitation',
            'unit': 'kg yr-1',
            'data': np.zeros(oshape),
        },
        'liq_prcp_on_glacier': {
            'description': 'On-glacier liquid precipitation',
            'unit': 'kg yr-1',
            'data': np.zeros(oshape),
        },
        'snowfall_off_glacier': {
            'description': 'Off-glacier solid precipitation',
            'unit': 'kg yr-1',
            'data': np.zeros(oshape),
        },
        'snowfall_on_glacier': {
            'description': 'On-glacier solid precipitation',
            'unit': 'kg yr-1',
            'data': np.zeros(oshape),
        },
        'snow_bucket': {
            'description': 'Off-glacier snow reservoir (state variable)',
            'unit': 'kg',
            'data': np.zeros(oshape),
        },
        'model_mb': {
            'description': 'Annual mass-balance from dynamical model',
            'unit': 'kg yr-1',
            'data': np.zeros(ntime),
        },
        'residual_mb': {
            'description': 'Difference (before correction) between mb model and dyn model melt',
            'unit': 'kg yr-1',
            'data': np.zeros(oshape),
        },
    }

    # Initialize
    fmod.run_until(years[0])
    prev_model_vol = fmod.volume_m3

    for i, yr in enumerate(years):

        for fl_id, (ref_area, snow_bucket, bin_area_2d, bin_elev_2d) in \
                enumerate(zip(ref_areas, snow_buckets, bin_area_2ds, bin_elev_2ds)):

            bin_area = bin_area_2d[i, :]
            bin_elev = bin_elev_2d[i, :]

            # Make sure we have no negative contribution when glaciers are out
            off_area = utils.clip_min(ref_area - bin_area, 0)

            try:
                try:
                    mb_out = mb_mod.get_daily_mb(bin_elev, fl_id=fl_id,
                                                 year=yr,
                                                 add_climate=True)
                    mb, _, _, prcp, prcpsol = mb_out
                except:
                    raise InvalidWorkflowError('Run with hydro daily needs a daily MB '
                                               'model, so it can only run with TIModel.')

            except ValueError as e:
                if 'too many values to unpack' in str(e):
                    raise InvalidWorkflowError('Run with hydro needs a MB '
                                               'model able to add climate '
                                               'info to `get_annual_mb`.')
                raise

            # Here we use mass (kg/time) not ice volume (mb is m ice per second)
            mb *= seconds * cfg.PARAMS['ice_density']

            # Bias of the mb model is a fake melt term that we need to deal with

            #check if year is leap year
            days_in_year = len(np.sum(prcpsol, axis=0))
            SEC_IN_YEAR = cfg.SEC_IN_DAY * days_in_year

            mb_bias = mb_mod.bias * seconds / SEC_IN_YEAR #cfg.SEC_IN_YEAR

            # on daily basis prcp has shape (bins, days in year) bin_area must have shape (bins,1)
            bin_area = bin_area[:, np.newaxis]
            off_area = off_area[:, np.newaxis]
            liq_prcp_on_g = (prcp - prcpsol) * bin_area
            liq_prcp_off_g = (prcp - prcpsol) * off_area

            prcpsol_on_g = prcpsol * bin_area
            prcpsol_off_g = prcpsol * off_area

            # IMPORTANT: this does not guarantee that melt cannot be negative
            # the reason is the MB residual that here can only be understood
            # as a fake melt process.
            # In particular at the monthly scale this can lead to negative
            # or winter positive melt - we try to mitigate this
            # issue at the end of the year
            melt_on_g = (prcpsol - mb) * bin_area
            melt_off_g = (prcpsol - mb) * off_area

            # This is the bad boy
            bias_on_g = mb_bias * bin_area
            bias_off_g = mb_bias * off_area

            # Update bucket with accumulation and melt
            # snow bucket has size (heights, 366) but prcpsol_off_g only has (heights, 365 if no leap year)
            # so we have to add a column to
            if days_in_year == 365:
                prcpsol_off_g = np.c_[prcpsol_off_g, np.zeros(len(bin_elev))]
                melt_off_g = np.c_[melt_off_g, np.zeros(len(bin_elev))]

            # loop through all days to get snow bucket correctly
            snow_bucket_daily = np.zeros((len(snow_bucket), 366))
            for day in range(366):
                # you have to have snow bucket from day before that gets updated
                # but you also have to store it before
                snow_bucket += prcpsol_off_g[:, day]
                # It can only melt that much
                melt_off_g[:, day] = np.where((snow_bucket - melt_off_g[:, day]) >= 0, melt_off_g[:, day], snow_bucket)
                # Update bucket
                snow_bucket -= melt_off_g[:, day]
                snow_bucket_daily[:, day] = snow_bucket

            # Daily out
            # we want daily output of all bins, so the bins have to be summed up
            # if not a leap year, the last day will remain 0
            out['melt_off_glacier']['data'][i, :] = np.sum(melt_off_g, axis=0)
            out['melt_on_glacier']['data'][i, :days_in_year] = np.sum(melt_on_g, axis=0)
            out['melt_residual_off_glacier']['data'][i, :days_in_year] = np.sum(bias_off_g, axis=0)
            out['melt_residual_on_glacier']['data'][i, :days_in_year] = np.sum(bias_on_g, axis=0)
            out['liq_prcp_off_glacier']['data'][i, :days_in_year] = np.sum(liq_prcp_off_g, axis=0)
            out['liq_prcp_on_glacier']['data'][i, :days_in_year] = np.sum(liq_prcp_on_g, axis=0)
            out['snowfall_off_glacier']['data'][i, :] = np.sum(prcpsol_off_g, axis=0)
            out['snowfall_on_glacier']['data'][i, :days_in_year] = np.sum(prcpsol_on_g, axis=0)

            # Snow bucket is a state variable - stored at end of timestamp
            # last day of year has to be stored as the first one for next year
            out['snow_bucket']['data'][i + 1, 0] += np.sum(snow_bucket_daily, axis=0)[-1]
            out['snow_bucket']['data'][i, 1:] += np.sum(snow_bucket_daily, axis=0)[:-1]

        # Update the annual data
        out['off_area']['data'][i] = np.sum(off_area)
        out['on_area']['data'][i] = np.sum(bin_area)

        # put the residual where we can
        for melt, bias in zip(
                [
                    out['melt_on_glacier']['data'][i, :],
                    out['melt_off_glacier']['data'][i, :],
                ],
                [
                    out['melt_residual_on_glacier']['data'][i, :],
                    out['melt_residual_off_glacier']['data'][i, :],
                ],
        ):

            real_melt = melt - bias
            to_correct = utils.clip_min(real_melt, 0)
            to_correct_sum = np.sum(to_correct)
            if (to_correct_sum > 1e-7) and (np.sum(melt) > 0):
                # Ok we correct the positive melt instead
                fac = np.sum(melt) / to_correct_sum
                melt[:] = to_correct * fac

        # Correct for mass-conservation and match the ice-dynamics model
        fmod.run_until(yr + 1)
        model_mb = (fmod.volume_m3 - prev_model_vol) * cfg.PARAMS['ice_density']
        prev_model_vol = fmod.volume_m3

        reconstructed_mb = (out['snowfall_on_glacier']['data'][i, :].sum() -
                            out['melt_on_glacier']['data'][i, :].sum())
        residual_mb = model_mb - reconstructed_mb

        # Now correct
        # We try to correct the melt only where there is some
        asum = out['melt_on_glacier']['data'][i, :].sum()
        if asum > 1e-7 and (residual_mb / asum < 1):
            # try to find a fac
            fac = 1 - residual_mb / asum
            corr = out['melt_on_glacier']['data'][i, :] * fac
            residual_mb = out['melt_on_glacier']['data'][i, :] - corr
            out['melt_on_glacier']['data'][i, :] = corr
        else:
            # We simply spread over the days
            # TO DO: more sophisticated approach??
            # with this approach proably more negative melt contributions??
            residual_mb /= days_in_year
            out['melt_on_glacier']['data'][i, :] = (out['melt_on_glacier']['data'][i, :] -
                                                    residual_mb)

        out['model_mb']['data'][i] = model_mb
        out['residual_mb']['data'][i] = residual_mb

        vars = ['melt_off_glacier', 'melt_on_glacier', 'melt_residual_off_glacier', 'melt_residual_on_glacier',
                'liq_prcp_off_glacier', 'liq_prcp_on_glacier', 'snowfall_off_glacier', 'snowfall_on_glacier']
        if days_in_year == 365:
            for var in vars:
                out[var]['data'][i, -1] = np.NaN
                if Testing == True:
                    # this is basically just for testing (to see whether monthly volumes of daily and monthly mb match
                    # don't use it for the real version
                    #only works if sm = 1
                    out[var]['data'][i, :] = np.concatenate(
                        (out[var]['data'][i, :59], np.array([np.NaN]), out[var]['data'][i, 59:-1]))

    # Convert to xarray
    out_vars = cfg.PARAMS['store_diagnostic_variables']
    ods = xr.Dataset()
    ods.coords['time'] = fmod.years
    ods.coords['day_2d'] = ('day_2d', np.arange(1, 367))
    # For the user later
    # if nh = 10, if sh = 4
    # first day of October 274 (leapyear 275)
    # first day of April 91 (leapyear 92)
    sm = cfg.PARAMS['hydro_month_' + mb_mod.hemisphere]
    # in Lili's massbalance this is 1 for nh and 4 for sh
    # TO DO: something is wrong here!!!
    # sm should be one
    if sm == 10:
        dayofyear = 275
    elif sm == 4:
        dayofyear = 92
    elif sm == 1:
        # like in Lili's model
        dayofyear = 1
    if sm != 1 and Testing == True:
        warnings.warn("Testing assumes calendar to start at beginning of year but this does not seem to be the case")

    ods.coords['calendar_day_2d'] = ('day_2d', (np.arange(366) + dayofyear - 1) % 366 + 1)
    # so the dataset is made with leapyears, because that is longest, for non leap year this has to be kept in mind
    for varname, d in out.items():
        data = d.pop('data')
        if varname not in out_vars:
            continue
        if len(data.shape) == 2:
            # First the annual agg
            if varname == 'snow_bucket':
                # Snowbucket is a state variable
                ods[varname] = ('time', data[:, 0])
            else:
                # Last year is never good
                data[-1, :] = np.NaN
                var_annual = np.nansum(data, axis=1)
                var_annual[-1] = np.NaN
                ods[varname] = ('time', var_annual)
            # Then the daily ones
            ods[varname + '_daily'] = (('time', 'day_2d'), data)
        else:
            assert varname != 'snow_bucket'
            data[-1] = np.NaN
            ods[varname] = ('time', data)
        for k, v in d.items():
            ods[varname].attrs[k] = v

    # Append the output to the existing diagnostics
    fpath = gdir.get_filepath('model_diagnostics', filesuffix=suffix)
    ods.to_netcdf(fpath, mode='a')
    return ods
<|MERGE_RESOLUTION|>--- conflicted
+++ resolved
@@ -16,14 +16,10 @@
                                                ConstantMassBalance_TIModel,
                                                AvgClimateMassBalance_TIModel)
 from oggm.core.flowline import flowline_model_run
-<<<<<<< HEAD
 from oggm.core.massbalance import ConstantMassBalance
 
 from oggm import cfg, utils
 from oggm.exceptions import InvalidParamsError
-=======
-import logging
->>>>>>> 75766047
 
 log = logging.getLogger(__name__)
 
