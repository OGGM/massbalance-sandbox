--- conflicted
+++ resolved
@@ -35,23 +35,16 @@
 #    diag = gdir.get_diagnostics()
 #    return {k: diag[k] for k in ('inversion_glen_a', 'inversion_fs')}
 
-<<<<<<< HEAD
+# because of some reason the hydro test does not work anymore when using random MB
+# the problem is inside of run_with_hydro when running add_climate
 qualitative_tests = False
 tests_melt_off_glacier = False
-class Test_hydro:
-#    @pytest.mark.slow
-    @pytest.mark.parametrize('store_monthly_hydro', [False, True], ids=['annual', 'monthly'])
-    def test_hydro_out_random_oggm_core(self, gdir, #inversion_params,
-=======
-# because of some reason the hydro test does not work anymore when using random MB
-# the problem is inside of run_with_hydro when running add_climate
 class Test_hydro:
     #@pytest.mark.slow
     @pytest.mark.parametrize('store_monthly_hydro',
                              [False, True],
                              ids=['annual', 'monthly'])
     def test_hydro_out_random_oggm_core(self, gdir,  # inversion_params,
->>>>>>> 75766047
                                         store_monthly_hydro):
         #TODO: need to make this test compatible !!!
 
@@ -60,16 +53,10 @@
         cfg.PARAMS['hydro_month_nh'] = 1
 
         pf = 2
-<<<<<<< HEAD
-        climate_type= 'W5E5'
-        mb_type='mb_real_daily'
-        grad_type='var_an_cycle'
-=======
         climate_type = 'W5E5'
         mb_type = 'mb_real_daily'
         # does NOT work for 'real_daily' for that need hydro_daily function of Sarah
         grad_type = 'var_an_cycle'
->>>>>>> 75766047
         ###
         if climate_type == 'W5E5':
             ye = 2020  # till end of 2019
@@ -332,13 +319,8 @@
         #this assertion does not work on other glacier, (e.g. RGI60-11.00890 reaches 0.25!!)
         #assert_allclose(frac, 0, atol=0.06)  # annual can be large (prob)
 
-<<<<<<< HEAD
-    #@pytest.mark.slow
-    @pytest.mark.parametrize('mb_run', ['random', 'hist'])
-=======
     # @pytest.mark.slow
     @pytest.mark.parametrize('mb_run', ['cte', 'random', 'hist', ])
->>>>>>> 75766047
     @pytest.mark.parametrize('mb_type', ['mb_monthly', 'mb_real_daily'])
     def test_hydro_monthly_vs_annual_from_oggm_core(self, gdir,  # inversion_params,
                                                     mb_run, mb_type):
