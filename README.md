# OGGM Mass-Balance sandbox

Next generation of OGGM's mass-balance models. Work in process!

At the moment these **options of climate resolution** are available inside `TIModel`:
- to compute degree days:
    - using monthly temperatures ('mb_monthly'), default option in OGGM
    - using monthly temperatures and daily temp std to generate daily temp. assuming normal distributed data ('mb_pseudo_daily')
    - using daily temperatures ('mb_real_daily')
- temperature lapse rates:
    - using a constant calibrated value independent of location and season (-6.5 K/km, grad_type: cte), default option in OGGM
    - using lapse rates from ERA5 that vary throughout the year and inbetween glacier locations, 
    but that are constant inbetween the years (grad_type: 'var_an_cycle')
<<<<<<< HEAD
    - [this has not been tested: using lapse rates from ERA5 that vary throughout the year and inbetween glacier locations, 
    different for each year (grad_type: 'var')]

In addition, a **surface type distinction model is included with a bucket system together with a melt_f that varies with age** inside of `TIModel_Sfc_Type`:
- there are two options included at the moment:
    - `melt_f_update=annual`
        - If annual, then it uses 1 snow
            and 5 firn buckets with yearly melt factor updates.
    - `melt_f_update=monthly`:
        -  If monthly, each month the snow is ageing over 6 years (i.e., 72 months -> 72 buckets).
    - the ice bucket is thought as an "infinite" bucket (because we do not know the ice thickness at this model stage)
    - Melt factors are interpolated linearly inbetween the buckets.
      TODO: include non-linear melt factor change as an option!
- default is to use a **spinup** of 5 years. So to compute the specific mass balance between 2000 and 2020, with `spinup=True`, the annual mb is computed since 1994 where at first everything is ice, and then it accumulates over the next years, so that in 2000 there is something in each bucket ...

- the ratio of snow melt factor to ice melt factor is set to 0.5 (as in GloGEM, PyGEM, ...) but it can be changed via `melt_f_ratio_snow_to_ice`
    - if we set `melt_f_ratio_snow_to_ice=1` the melt factor is equal for all buckets, hence the results are equal to no surface type distinction (as in `TIModel`)
- `get_annual_mb` and `get_monthly_mb` work as in PastMassBalance, however they only accept the height array that corresponds to the inversion height (so no mass-balance elevation feedback can be included at the moment!)
    - that means the given mass-balance ist the mass-balance over the inversion heights (before doing the inversion and so on)
- the buckets are automatically updated when using `get_annual_mb` or `get_monthly_mb` via the `TIModel_Sfc_Type.pd_bucket` dataframe 
- to make sure that we do not compute mass-balance twice and to always have a spin-up of 6 years, we save the mass balance under 
    - `get_annual_mb.pd_mb_annual`: for each year
        - when using `get_monthly_mb` for several years, after computing the December month, the `pd_mb_annual` dataframe is updated
    - `get_annual_mb.pd_mb_monthly`: for each month
        - note that this stays empty if we only use get_annual_mb with annual melt_f_update
=======
    - using lapse rates from ERA5 that vary throughout the year and inbetween glacier locations, 
    different for each year (grad_type: 'var')
    
 - sfc type distinction:
    - TODO
>>>>>>> 44caa780

All options have been tested with the elevation flowline from Huss. 

# How to install!
<!-- structure as in https://github.com/fmaussion/scispack and oggm/oggm -->
the newest OGGM developer version has to be installed in order that MBsandbox works:
e.g. do:

    $ conda create --name env_mb
    $ source activate env_mb
    $ git clone  https://github.com/OGGM/oggm.git
    $ cd oggm 
    $ pip install -e .
    $ git clone https://github.com/OGGM/massbalance-sandbox
    $ cd massbalance-sandbox
    $ pip install -e .

Test the installation via pytest while being in the massbalance-sandbox folder:

    $ pytest .

The MBsandbox package can be imported in python by

    >>> import MBsandbox

# inside of MBsandbox

- ***mbmod_daily_oneflowline.py***: 
    - process different climate data (WFDE5_CRU, ERA5_daily, W5E5, W5E5_MSWEP(prcp from MSWEP, temp. from W5E5)),
    - new mass-balance model `TIModel_Parent` with children `TIModel` and `TIModel_Sfc_Type`
- ***flowline_TIModel.py***: copies of run_from_climate, run_random_climate that are compatible with `TIModel`, not yet tested for `TIModel_Sfc_Type`
- ***help_func.py***: helper functions to minimize the bias, optimise standard deviation quotient for reference glaciers, to calibrate the melt factor given the precipitation factor and geodetic observations, and to compute performance statistics
- **tests**: tests for different functions
- *wip/...*: work in process folder without documentation

# How to use!
This is still work in process but there are some example notebooks with explanations: 
- [docs/how_to_use.ipynb] : simple use case that shows how to use different climate resolutions
- [docs/surface_type_distinction/oggm_sfc_type_bucket.ipynb] : use case of how the surface type distinction with different melt factors works
    - inside of [docs/surface_type_distinction] there are some plots that show how the sfc type distinction and melt_f variation works

- [docs/how_to_daily_input_daily_output.ipynb] : how to get daily mb output and calibrate with geodetic data

- [docs/hydro_compatility/hydro_compatibility_workflow.ipynb] : use case of how to use MBsandbox with run_with_hydro (works for W5E5, WFDE5_CRU and W5E5_MSWEP climate)


<<<<<<< HEAD
other notebooks not directly related to MBSandbox:
- [docs/template_geodetic_MB_calibration.ipynb] : template how to calibrate a glacier by using the geodetic estimates (for the default `PastMassBalanceModel` of OGGM )

- [docs/preprocess_ERA5_daily/cluster_aggregate_dailyERA5.ipynb] : how to preprocess the ERA5_daily files
  (end product is here: https://cluster.klima.uni-bremen.de/~oggm/climate/era5/daily/v1.0/)
    - other preprocess / flattening workflows (for ISIMIP3a/3b, WFDE5, W5E5, MSWEP) are on the cluster (todo: upload them...?)


*need to check if the following notebooks still work*:
- [docs/intercomparison_w_figures/HEF_mb_type_intercomparison_oneflowline.ipynb] : shows mb type intercomparison for Hintereisferner
    - plots in [docs/intercomparison_w_figures/figures_hef]
- [docs/intercomparison_w_figures/refglaciersAlps_mb_type_intercomparison_oneflowline.ipynb] : shows intercomparison for Alpine reference glaciers
  plots in:
    - [docs/intercomparison_w_figures/figures_alps] (performance measures for Alpine reference glaciers)
    - [docs/intercomparison_w_figures/figures_alps_indiv] (observed and modelled mb time series with performance measures for each Alpine reference glacier 
    - [docs/intercomparison_w_figures/stats_Alps_6mb_models_N_5000_with_mean_an_cycle.csv] : dataset of optimal DDFs and performance measures for all Alpine glaciers and all mb types
  

=======
### mass balance intercomparison with figures: ***intercomparison_w_figures/****
- ***HEF_mb_type_intercomparison_oneflowline.ipynb***: shows mb type intercomparison for Hintereisferner
    - plots in **figures_hef**
- ***refglaciersAlps_mb_type_intercomparison_oneflowline.ipynb*** : shows intercomparison for Alpine reference glaciers
  plots in:
    - **figures_alps** (performance measures for Alpine reference glaciers)
    - **figures_alps_indiv** (observed and modelled mb time series with performance measures for each Alpine reference glacier 
    - stats_Alps_6mb_models_N_5000_with_mean_an_cycle.csv: dataset of optimal DDFs and performance measures for all Alpine glaciers and all mb types
  
### preprocess_ERA5_daily: this is just a side product
- ***preprocess_ERA5_daily/cluster_aggregate_dailyERA5.ipynb***: how to preprocess the ERA5_daily files
  (end product is here: https://cluster.klima.uni-bremen.de/~oggm/climate/era5/daily/v1.0/)
>>>>>>> 44caa780
<|MERGE_RESOLUTION|>--- conflicted
+++ resolved
@@ -11,9 +11,8 @@
     - using a constant calibrated value independent of location and season (-6.5 K/km, grad_type: cte), default option in OGGM
     - using lapse rates from ERA5 that vary throughout the year and inbetween glacier locations, 
     but that are constant inbetween the years (grad_type: 'var_an_cycle')
-<<<<<<< HEAD
-    - [this has not been tested: using lapse rates from ERA5 that vary throughout the year and inbetween glacier locations, 
-    different for each year (grad_type: 'var')]
+    - ( this has not been tested: using lapse rates from ERA5 that vary throughout the year and inbetween glacier locations, 
+    different for each year (grad_type: 'var') )
 
 In addition, a **surface type distinction model is included with a bucket system together with a melt_f that varies with age** inside of `TIModel_Sfc_Type`:
 - there are two options included at the moment:
@@ -37,13 +36,7 @@
         - when using `get_monthly_mb` for several years, after computing the December month, the `pd_mb_annual` dataframe is updated
     - `get_annual_mb.pd_mb_monthly`: for each month
         - note that this stays empty if we only use get_annual_mb with annual melt_f_update
-=======
-    - using lapse rates from ERA5 that vary throughout the year and inbetween glacier locations, 
-    different for each year (grad_type: 'var')
-    
- - sfc type distinction:
-    - TODO
->>>>>>> 44caa780
+
 
 All options have been tested with the elevation flowline from Huss. 
 
@@ -90,7 +83,6 @@
 - [docs/hydro_compatility/hydro_compatibility_workflow.ipynb] : use case of how to use MBsandbox with run_with_hydro (works for W5E5, WFDE5_CRU and W5E5_MSWEP climate)
 
 
-<<<<<<< HEAD
 other notebooks not directly related to MBSandbox:
 - [docs/template_geodetic_MB_calibration.ipynb] : template how to calibrate a glacier by using the geodetic estimates (for the default `PastMassBalanceModel` of OGGM )
 
@@ -107,19 +99,4 @@
     - [docs/intercomparison_w_figures/figures_alps] (performance measures for Alpine reference glaciers)
     - [docs/intercomparison_w_figures/figures_alps_indiv] (observed and modelled mb time series with performance measures for each Alpine reference glacier 
     - [docs/intercomparison_w_figures/stats_Alps_6mb_models_N_5000_with_mean_an_cycle.csv] : dataset of optimal DDFs and performance measures for all Alpine glaciers and all mb types
-  
-
-=======
-### mass balance intercomparison with figures: ***intercomparison_w_figures/****
-- ***HEF_mb_type_intercomparison_oneflowline.ipynb***: shows mb type intercomparison for Hintereisferner
-    - plots in **figures_hef**
-- ***refglaciersAlps_mb_type_intercomparison_oneflowline.ipynb*** : shows intercomparison for Alpine reference glaciers
-  plots in:
-    - **figures_alps** (performance measures for Alpine reference glaciers)
-    - **figures_alps_indiv** (observed and modelled mb time series with performance measures for each Alpine reference glacier 
-    - stats_Alps_6mb_models_N_5000_with_mean_an_cycle.csv: dataset of optimal DDFs and performance measures for all Alpine glaciers and all mb types
-  
-### preprocess_ERA5_daily: this is just a side product
-- ***preprocess_ERA5_daily/cluster_aggregate_dailyERA5.ipynb***: how to preprocess the ERA5_daily files
-  (end product is here: https://cluster.klima.uni-bremen.de/~oggm/climate/era5/daily/v1.0/)
->>>>>>> 44caa780
+  